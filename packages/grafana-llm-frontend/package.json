{
  "name": "@grafana/llm",
<<<<<<< HEAD
  "version": "0.9.1",
=======
  "version": "0.10.0",
>>>>>>> 5e7a6cb8
  "description": "A grafana library for llm",
  "exports": {
    ".": {
      "types": "./dist/index.d.ts",
      "import": "./dist/esm/index.js",
      "require": "./dist/index.js"
    }
  },
  "main": "./dist/index.js",
  "module": "./dist/esm/index.js",
  "source": "./src/index.ts",
  "types": "./dist/index.d.ts",
  "sideEffects": false,
  "scripts": {
    "dev": "rollup --config --watch",
    "build": "rollup --config",
    "test": "jest",
    "test:watch": "jest --watch --onlyChanged",
    "test:ci": "jest",
    "typecheck": "tsc --noEmit",
    "lint": "eslint --cache --ignore-path ../../.gitignore --ext .js,.jsx,.ts,.tsx .",
    "lint:fix": "npm run lint -- --fix"
  },
  "keywords": [],
  "author": "Grafana",
  "license": "Apache-2.0",
  "devDependencies": {
    "@rollup/plugin-node-resolve": "^15.2.3",
    "rollup": "^4.13.0",
    "rollup-plugin-dts": "^6.1.0",
    "rollup-plugin-esbuild": "^6.1.1",
    "rollup-plugin-node-externals": "^7.0.1",
    "typescript": "5.3.3"
  },
  "dependencies": {
    "@grafana/data": "10.4.0",
    "@grafana/runtime": "10.4.0",
    "react": "18.2.0",
    "react-use": "17.5.0",
    "rxjs": "7.8.1",
    "semver": "7.6.2"
  }
}<|MERGE_RESOLUTION|>--- conflicted
+++ resolved
@@ -1,10 +1,6 @@
 {
   "name": "@grafana/llm",
-<<<<<<< HEAD
-  "version": "0.9.1",
-=======
   "version": "0.10.0",
->>>>>>> 5e7a6cb8
   "description": "A grafana library for llm",
   "exports": {
     ".": {
