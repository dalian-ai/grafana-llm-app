{
  "name": "@grafana/llm",
  "version": "0.8.0",
  "description": "A grafana library for llm",
  "exports": {
    ".": {
      "types": "./dist/index.d.ts",
      "import": "./dist/esm/index.js",
      "require": "./dist/index.js"
    }
  },
  "main": "./dist/index.js",
  "module": "./dist/esm/index.js",
  "source": "./src/index.ts",
  "types": "./dist/index.d.ts",
  "sideEffects": false,
  "scripts": {
    "dev": "rollup --config --watch",
    "build": "rollup --config",
    "test": "jest",
    "test:watch": "jest --watch --onlyChanged",
    "test:ci": "jest",
    "typecheck": "tsc --noEmit",
    "lint": "eslint --cache --ignore-path ../../.gitignore --ext .js,.jsx,.ts,.tsx .",
    "lint:fix": "npm run lint -- --fix"
  },
  "keywords": [],
  "author": "Grafana",
  "license": "Apache-2.0",
  "devDependencies": {
    "@rollup/plugin-node-resolve": "^15.2.3",
    "rollup": "^4.13.0",
    "rollup-plugin-dts": "^6.1.0",
    "rollup-plugin-esbuild": "^6.1.1",
    "rollup-plugin-node-externals": "^7.0.1",
    "typescript": "5.3.3"
  },
  "dependencies": {
<<<<<<< HEAD
    "@grafana/data": "10.4.0",
=======
    "@grafana/data": "10.2.1",
>>>>>>> bc76e000
    "@grafana/runtime": "10.4.0",
    "react": "18.2.0",
    "react-use": "17.4.0",
    "rxjs": "7.8.1",
    "semver": "7.6.0"
  }
}<|MERGE_RESOLUTION|>--- conflicted
+++ resolved
@@ -36,11 +36,7 @@
     "typescript": "5.3.3"
   },
   "dependencies": {
-<<<<<<< HEAD
     "@grafana/data": "10.4.0",
-=======
-    "@grafana/data": "10.2.1",
->>>>>>> bc76e000
     "@grafana/runtime": "10.4.0",
     "react": "18.2.0",
     "react-use": "17.4.0",
